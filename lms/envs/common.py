# -*- coding: utf-8 -*-
"""
This is the common settings file, intended to set sane defaults. If you have a
piece of configuration that's dependent on a set of feature flags being set,
then create a function that returns the calculated value based on the value of
FEATURES[...]. Modules that extend this one can change the feature
configuration in an environment specific config file and re-calculate those
values.

We should make a method that calls all these config methods so that you just
make one call at the end of your site-specific dev file to reset all the
dependent variables (like INSTALLED_APPS) for you.

Longer TODO:
1. Right now our treatment of static content in general and in particular
   course-specific static content is haphazard.
2. We should have a more disciplined approach to feature flagging, even if it
   just means that we stick them in a dict called FEATURES.
3. We need to handle configuration for multiple courses. This could be as
   multiple sites, but we do need a way to map their data assets.
"""

# We intentionally define lots of variables that aren't used, and
# want to import all variables from base settings files
# pylint: disable=W0401, W0611, W0614, C0103

import sys
import os
import imp
import json

from path import path

from .discussionsettings import *

from lms.lib.xblock.mixin import LmsBlockMixin

################################### FEATURES ###################################
# The display name of the platform to be used in templates/emails/etc.
PLATFORM_NAME = "edX"
CC_MERCHANT_NAME = PLATFORM_NAME

COURSEWARE_ENABLED = True
ENABLE_JASMINE = False

PERFSTATS = False

DISCUSSION_SETTINGS = {
    'MAX_COMMENT_DEPTH': 2,
}


# Features
FEATURES = {
    'SAMPLE': False,
    'USE_DJANGO_PIPELINE': True,

    'DISPLAY_DEBUG_INFO_TO_STAFF': True,
    'DISPLAY_HISTOGRAMS_TO_STAFF': False,  # For large courses this slows down courseware access for staff.

    'REROUTE_ACTIVATION_EMAIL': False,  # nonempty string = address for all activation emails
    'DEBUG_LEVEL': 0,  # 0 = lowest level, least verbose, 255 = max level, most verbose

    ## DO NOT SET TO True IN THIS FILE
    ## Doing so will cause all courses to be released on production
    'DISABLE_START_DATES': False,  # When True, all courses will be active, regardless of start date

    # When True, will only publicly list courses by the subdomain. Expects you
    # to define COURSE_LISTINGS, a dictionary mapping subdomains to lists of
    # course_ids (see dev_int.py for an example)
    'SUBDOMAIN_COURSE_LISTINGS': False,

    # When True, will override certain branding with university specific values
    # Expects a SUBDOMAIN_BRANDING dictionary that maps the subdomain to the
    # university to use for branding purposes
    'SUBDOMAIN_BRANDING': False,

    'FORCE_UNIVERSITY_DOMAIN': False,  # set this to the university domain to use, as an override to HTTP_HOST
                                        # set to None to do no university selection

    'ENABLE_TEXTBOOK': True,
    'ENABLE_DISCUSSION_SERVICE': True,
    # discussion home panel, which includes a subscription on/off setting for discussion digest emails.
    # this should remain off in production until digest notifications are online.
    'ENABLE_DISCUSSION_HOME_PANEL': False,

    'ENABLE_PSYCHOMETRICS': False,  # real-time psychometrics (eg item response theory analysis in instructor dashboard)

    'ENABLE_DJANGO_ADMIN_SITE': True,  # set true to enable django's admin site, even on prod (e.g. for course ops)
    'ENABLE_SQL_TRACKING_LOGS': False,
    'ENABLE_LMS_MIGRATION': False,
    'ENABLE_MANUAL_GIT_RELOAD': False,

    'ENABLE_MASQUERADE': True,  # allow course staff to change to student view of courseware

    'ENABLE_SYSADMIN_DASHBOARD': False,  # sysadmin dashboard, to see what courses are loaded, to delete & load courses

    'DISABLE_LOGIN_BUTTON': False,  # used in systems where login is automatic, eg MIT SSL

    # extrernal access methods
    'ACCESS_REQUIRE_STAFF_FOR_COURSE': False,
    'AUTH_USE_OPENID': False,
    'AUTH_USE_CERTIFICATES': False,
    'AUTH_USE_OPENID_PROVIDER': False,
    # Even though external_auth is in common, shib assumes the LMS views / urls, so it should only be enabled
    # in LMS
    'AUTH_USE_SHIB': False,
    'AUTH_USE_CAS': False,

    # This flag disables the requirement of having to agree to the TOS for users registering
    # with Shib.  Feature was requested by Stanford's office of general counsel
    'SHIB_DISABLE_TOS': False,

    # Can be turned off if course lists need to be hidden. Effects views and templates.
    'COURSES_ARE_BROWSABLE': True,

    # Enables ability to restrict enrollment in specific courses by the user account login method
    'RESTRICT_ENROLL_BY_REG_METHOD': False,

    # analytics experiments
    'ENABLE_INSTRUCTOR_ANALYTICS': False,

    # Enables the LMS bulk email feature for course staff
    'ENABLE_INSTRUCTOR_EMAIL': True,
    # If True and ENABLE_INSTRUCTOR_EMAIL: Forces email to be explicitly turned on
    #   for each course via django-admin interface.
    # If False and ENABLE_INSTRUCTOR_EMAIL: Email will be turned on by default
    #   for all Mongo-backed courses.
    'REQUIRE_COURSE_EMAIL_AUTH': True,

    # enable analytics server.
    # WARNING: THIS SHOULD ALWAYS BE SET TO FALSE UNDER NORMAL
    # LMS OPERATION. See analytics.py for details about what
    # this does.

    'RUN_AS_ANALYTICS_SERVER_ENABLED': False,

    # Flip to True when the YouTube iframe API breaks (again)
    'USE_YOUTUBE_OBJECT_API': False,

    # Give a UI to show a student's submission history in a problem by the
    # Staff Debug tool.
    'ENABLE_STUDENT_HISTORY_VIEW': True,

    # segment.io for LMS--need to explicitly turn it on for production.
    'SEGMENT_IO_LMS': False,

    # Enables the student notes API and UI.
    'ENABLE_STUDENT_NOTES': True,

    # Provide a UI to allow users to submit feedback from the LMS (left-hand help modal)
    'ENABLE_FEEDBACK_SUBMISSION': False,

    # Turn on a page that lets staff enter Python code to be run in the
    # sandbox, for testing whether it's enabled properly.
    'ENABLE_DEBUG_RUN_PYTHON': False,

    # Enable URL that shows information about the status of variuous services
    'ENABLE_SERVICE_STATUS': False,

    # Toggle to indicate use of a custom theme
    'USE_CUSTOM_THEME': False,

    # Don't autoplay videos for students
    'AUTOPLAY_VIDEOS': False,

    # Enable instructor dash to submit background tasks
    'ENABLE_INSTRUCTOR_BACKGROUND_TASKS': True,

    # Enable instructor to assign individual due dates
    'INDIVIDUAL_DUE_DATES': False,

    # Enable instructor dash beta version link
    'ENABLE_INSTRUCTOR_BETA_DASHBOARD': True,

    # Allow use of the hint managment instructor view.
    'ENABLE_HINTER_INSTRUCTOR_VIEW': False,

    # for load testing
    'AUTOMATIC_AUTH_FOR_TESTING': False,

    # Toggle to enable chat availability (configured on a per-course
    # basis in Studio)
    'ENABLE_CHAT': False,

    # Allow users to enroll with methods other than just honor code certificates
    'MULTIPLE_ENROLLMENT_ROLES': False,

    # Toggle the availability of the shopping cart page
    'ENABLE_SHOPPING_CART': False,

    # Toggle storing detailed billing information
    'STORE_BILLING_INFO': False,

    # Enable flow for payments for course registration (DIFFERENT from verified student flow)
    'ENABLE_PAID_COURSE_REGISTRATION': False,

    # Automatically approve student identity verification attempts
    'AUTOMATIC_VERIFY_STUDENT_IDENTITY_FOR_TESTING': False,

    # Disable instructor dash buttons for downloading course data
    # when enrollment exceeds this number
    'MAX_ENROLLMENT_INSTR_BUTTONS': 200,

    # Grade calculation started from the new instructor dashboard will write
    # grades CSV files to S3 and give links for downloads.
    'ENABLE_S3_GRADE_DOWNLOADS': False,

    # whether to use password policy enforcement or not
    'ENFORCE_PASSWORD_POLICY': False,

    # Give course staff unrestricted access to grade downloads (if set to False,
    # only edX superusers can perform the downloads)
    'ALLOW_COURSE_STAFF_GRADE_DOWNLOADS': False,

    'ENABLED_PAYMENT_REPORTS': ["refund_report", "itemized_purchase_report", "university_revenue_share", "certificate_status"],

    # Turn off account locking if failed login attempts exceeds a limit
    'ENABLE_MAX_FAILED_LOGIN_ATTEMPTS': False,

    # Hide any Personally Identifiable Information from application logs
    'SQUELCH_PII_IN_LOGS': False,

    # Toggle embargo functionality
    'EMBARGO': False,

    # Whether the Wiki subsystem should be accessible via the direct /wiki/ paths. Setting this to True means
    # that people can submit content and modify the Wiki in any arbitrary manner. We're leaving this as True in the
    # defaults, so that we maintain current behavior
    'ALLOW_WIKI_ROOT_ACCESS': True,

    # Turn on/off Microsites feature
    'USE_MICROSITES': False,

    # Turn on third-party auth. Disabled for now because full implementations are not yet available. Remember to syncdb
    # if you enable this; we don't create tables by default.
    'ENABLE_THIRD_PARTY_AUTH': False,
}

# Used for A/B testing
DEFAULT_GROUPS = []

# If this is true, random scores will be generated for the purpose of debugging the profile graphs
GENERATE_PROFILE_SCORES = False

# Used with XQueue
XQUEUE_WAITTIME_BETWEEN_REQUESTS = 5  # seconds


############################# SET PATH INFORMATION #############################
PROJECT_ROOT = path(__file__).abspath().dirname().dirname()  # /edx-platform/lms
REPO_ROOT = PROJECT_ROOT.dirname()
COMMON_ROOT = REPO_ROOT / "common"
ENV_ROOT = REPO_ROOT.dirname()  # virtualenv dir /edx-platform is in
COURSES_ROOT = ENV_ROOT / "data"

DATA_DIR = COURSES_ROOT

# TODO: Remove the rest of the sys.path modification here and in cms/envs/common.py
sys.path.append(REPO_ROOT)
sys.path.append(PROJECT_ROOT / 'djangoapps')
sys.path.append(COMMON_ROOT / 'djangoapps')
sys.path.append(COMMON_ROOT / 'lib')

# For Node.js

system_node_path = os.environ.get("NODE_PATH", REPO_ROOT / 'node_modules')

node_paths = [
    COMMON_ROOT / "static/js/vendor",
    COMMON_ROOT / "static/coffee/src",
    system_node_path,
]
NODE_PATH = ':'.join(node_paths)

# For geolocation ip database
GEOIP_PATH = REPO_ROOT / "common/static/data/geoip/GeoIP.dat"


# Where to look for a status message
STATUS_MESSAGE_PATH = ENV_ROOT / "status_message.json"

############################ OpenID Provider  ##################################
OPENID_PROVIDER_TRUSTED_ROOTS = ['cs50.net', '*.cs50.net']

################################## EDX WEB #####################################
# This is where we stick our compiled template files. Most of the app uses Mako
# templates
from tempdir import mkdtemp_clean
MAKO_MODULE_DIR = mkdtemp_clean('mako')
MAKO_TEMPLATES = {}
MAKO_TEMPLATES['main'] = [PROJECT_ROOT / 'templates',
                          COMMON_ROOT / 'templates',
                          COMMON_ROOT / 'lib' / 'capa' / 'capa' / 'templates',
                          COMMON_ROOT / 'djangoapps' / 'pipeline_mako' / 'templates']

# This is where Django Template lookup is defined. There are a few of these
# still left lying around.
TEMPLATE_DIRS = [
    PROJECT_ROOT / "templates",
    COMMON_ROOT / 'templates',
    COMMON_ROOT / 'lib' / 'capa' / 'capa' / 'templates',
    COMMON_ROOT / 'djangoapps' / 'pipeline_mako' / 'templates',
]

TEMPLATE_CONTEXT_PROCESSORS = (
    'django.core.context_processors.request',
    'django.core.context_processors.static',
    'django.contrib.messages.context_processors.messages',
    'django.core.context_processors.i18n',
    'django.contrib.auth.context_processors.auth',  # this is required for admin
    'django.core.context_processors.csrf',

    # Added for django-wiki
    'django.core.context_processors.media',
    'django.core.context_processors.tz',
    'django.contrib.messages.context_processors.messages',
    'sekizai.context_processors.sekizai',
    'course_wiki.course_nav.context_processor',

    # Hack to get required link URLs to password reset templates
    'edxmako.shortcuts.marketing_link_context_processor',

    # Shoppingcart processor (detects if request.user has a cart)
    'shoppingcart.context_processor.user_has_cart_context_processor',
)

# use the ratelimit backend to prevent brute force attacks
AUTHENTICATION_BACKENDS = (
    'ratelimitbackend.backends.RateLimitModelBackend',
)
STUDENT_FILEUPLOAD_MAX_SIZE = 4 * 1000 * 1000  # 4 MB
MAX_FILEUPLOADS_PER_INPUT = 20

# FIXME:
# We should have separate S3 staged URLs in case we need to make changes to
# these assets and test them.
LIB_URL = '/static/js/'

# Dev machines shouldn't need the book
# BOOK_URL = '/static/book/'
BOOK_URL = 'https://mitxstatic.s3.amazonaws.com/book_images/'  # For AWS deploys
# RSS_URL = r'lms/templates/feed.rss'
# PRESS_URL = r''
RSS_TIMEOUT = 600

# Configuration option for when we want to grab server error pages
STATIC_GRAB = False
DEV_CONTENT = True

EDX_ROOT_URL = ''

LOGIN_REDIRECT_URL = EDX_ROOT_URL + '/accounts/login'
LOGIN_URL = EDX_ROOT_URL + '/accounts/login'

COURSE_NAME = "6.002_Spring_2012"
COURSE_NUMBER = "6.002x"
COURSE_TITLE = "Circuits and Electronics"

### Dark code. Should be enabled in local settings for devel.

ENABLE_MULTICOURSE = False  # set to False to disable multicourse display (see lib.util.views.edXhome)

WIKI_ENABLED = False

###

COURSE_DEFAULT = '6.002x_Fall_2012'
COURSE_SETTINGS = {
    '6.002x_Fall_2012': {
        'number': '6.002x',
        'title': 'Circuits and Electronics',
        'xmlpath': '6002x/',
        'location': 'i4x://edx/6002xs12/course/6.002x_Fall_2012',
    }
}

# IP addresses that are allowed to reload the course, etc.
# TODO (vshnayder): Will probably need to change as we get real access control in.
LMS_MIGRATION_ALLOWED_IPS = []


############################## EVENT TRACKING #################################

# FIXME: Should we be doing this truncation?
TRACK_MAX_EVENT = 10000

DEBUG_TRACK_LOG = False

TRACKING_BACKENDS = {
    'logger': {
        'ENGINE': 'track.backends.logger.LoggerBackend',
        'OPTIONS': {
            'name': 'tracking'
        }
    }
}

# Backwards compatibility with ENABLE_SQL_TRACKING_LOGS feature flag.
# In the future, adding the backend to TRACKING_BACKENDS enough.
if FEATURES.get('ENABLE_SQL_TRACKING_LOGS'):
    TRACKING_BACKENDS.update({
        'sql': {
            'ENGINE': 'track.backends.django.DjangoBackend'
        }
    })

# We're already logging events, and we don't want to capture user
# names/passwords.  Heartbeat events are likely not interesting.
TRACKING_IGNORE_URL_PATTERNS = [r'^/event', r'^/login', r'^/heartbeat']
TRACKING_ENABLED = True

######################## subdomain specific settings ###########################
COURSE_LISTINGS = {}
SUBDOMAIN_BRANDING = {}
VIRTUAL_UNIVERSITIES = []

############################### XModule Store ##################################
MODULESTORE = {
    'default': {
        'ENGINE': 'xmodule.modulestore.xml.XMLModuleStore',
        'OPTIONS': {
            'data_dir': DATA_DIR,
            'default_class': 'xmodule.hidden_module.HiddenDescriptor',
        }
    }
}
CONTENTSTORE = None
DOC_STORE_CONFIG = {
    'host': 'localhost',
    'db': 'xmodule',
    'collection': 'modulestore',
}

############# XBlock Configuration ##########

# Import after sys.path fixup
from xmodule.modulestore.inheritance import InheritanceMixin
<<<<<<< HEAD
from xmodule.modulestore import prefer_xmodules
from xmodule.x_module import XModuleMixin
=======
from xmodule.x_module import XModuleMixin, prefer_xmodules
>>>>>>> 603a97fa

# This should be moved into an XBlock Runtime/Application object
# once the responsibility of XBlock creation is moved out of modulestore - cpennington
XBLOCK_MIXINS = (LmsBlockMixin, InheritanceMixin, XModuleMixin)

# Allow any XBlock in the LMS
XBLOCK_SELECT_FUNCTION = prefer_xmodules

#################### Python sandbox ############################################

CODE_JAIL = {
    # Path to a sandboxed Python executable.  None means don't bother.
    'python_bin': None,
    # User to run as in the sandbox.
    'user': 'sandbox',

    # Configurable limits.
    'limits': {
        # How many CPU seconds can jailed code use?
        'CPU': 1,
    },
}

# Some courses are allowed to run unsafe code. This is a list of regexes, one
# of them must match the course id for that course to run unsafe code.
#
# For example:
#
#   COURSES_WITH_UNSAFE_CODE = [
#       r"Harvard/XY123.1/.*"
#   ]
COURSES_WITH_UNSAFE_CODE = []

############################ SIGNAL HANDLERS ################################
# This is imported to register the exception signal handling that logs exceptions
import monitoring.exceptions  # noqa

############################### DJANGO BUILT-INS ###############################
# Change DEBUG/TEMPLATE_DEBUG in your environment settings files, not here
DEBUG = False
TEMPLATE_DEBUG = False
USE_TZ = True

# CMS base
CMS_BASE = 'localhost:8001'

# Site info
SITE_ID = 1
SITE_NAME = "edx.org"
HTTPS = 'on'
ROOT_URLCONF = 'lms.urls'
IGNORABLE_404_ENDS = ('favicon.ico')
# NOTE: Please set ALLOWED_HOSTS to some sane value, as we do not allow the default '*'

# Platform Email
EMAIL_BACKEND = 'django.core.mail.backends.console.EmailBackend'
DEFAULT_FROM_EMAIL = 'registration@example.com'
DEFAULT_FEEDBACK_EMAIL = 'feedback@example.com'
SERVER_EMAIL = 'devops@example.com'
TECH_SUPPORT_EMAIL = 'technical@example.com'
CONTACT_EMAIL = 'info@example.com'
BUGS_EMAIL = 'bugs@example.com'
ADMINS = ()
MANAGERS = ADMINS

# Static content
STATIC_URL = '/static/'
ADMIN_MEDIA_PREFIX = '/static/admin/'
STATIC_ROOT = ENV_ROOT / "staticfiles"

STATICFILES_DIRS = [
    COMMON_ROOT / "static",
    PROJECT_ROOT / "static",
]

FAVICON_PATH = 'images/favicon.ico'

# Locale/Internationalization
TIME_ZONE = 'America/New_York'  # http://en.wikipedia.org/wiki/List_of_tz_zones_by_name
LANGUAGE_CODE = 'en'  # http://www.i18nguy.com/unicode/language-identifiers.html

# Sourced from http://www.localeplanet.com/icu/ and wikipedia
LANGUAGES = (
    ('en', u'English'),
    ('eo', u'Dummy Language (Esperanto)'),  # Dummy languaged used for testing
    ('fake2', u'Fake translations'),        # Another dummy language for testing (not pushed to prod)

    ('ach', u'Acholi'),  # Acoli
    ('ar', u'العربية'),  # Arabic
    ('bg-bg', u'български (България)'),  # Bulgarian (Bulgaria)
    ('bn', u'বাংলা'),  # Bengali
    ('bn-bd', u'বাংলা (বাংলাদেশ)'),  # Bengali (Bangladesh)
    ('ca@valencia', u'Català (València)'),  # Catalan (Valencia)
    ('cs', u'Čeština'),  # Czech
    ('cy', u'Cymraeg'),  # Welsh
    ('de-de', u'Deutsch (Deutschland)'),  # German (Germany)
    ('el', u'Ελληνικά'),  # Greek
    ('en@lolcat', u'LOLCAT English'),  # LOLCAT English
    ('en@pirate', u'Pirate English'),  # Pirate English
    ('es-419', u'Español (Latinoamérica)'),  # Spanish (Latin America)
    ('es-ec', u'Español (Ecuador)'),  # Spanish (Ecuador)
    ('es-es', u'Español (España)'),  # Spanish (Spain)
    ('es-mx', u'Español (México)'),  # Spanish (Mexico)
    ('es-us', u'Español (Estados Unidos)'),  # Spanish (United States)
    ('et-ee', u'Eesti (Eesti)'),  # Estonian (Estonia)
    ('fa', u'فارسی'),  # Persian
    ('fa-ir', u'فارسی (ایران)'),  # Persian (Iran)
    ('fi-fi', u'Suomi (Suomi)'),  # Finnish (Finland)
    ('fr', u'Français'),  # French
    ('gl', u'Galego'),  # Galician
    ('he', u'עברית'),  # Hebrew
    ('hi', u'हिन्दी'),  # Hindi
    ('hy-am', u'Հայերէն (Հայաստանի Հանրապետութիւն)'),  # Armenian (Armenia)
    ('id', u'Bahasa Indonesia'),  # Indonesian
    ('it-it', u'Italiano (Italia)'),  # Italian (Italy)
    ('ja-jp', u'日本語(日本)'),  # Japanese (Japan)
    ('km-kh', u'ភាសាខ្មែរ (កម្ពុជា)'),  # Khmer (Cambodia)
    ('ko-kr', u'한국어(대한민국)'),  # Korean (Korea)
    ('lt-lt', u'Lietuvių (Lietuva)'),  # Lithuanian (Lithuania)
    ('ml', u'മലയാളം'),  # Malayalam
    ('nb', u'Norsk bokmål'),  # Norwegian Bokmål
    ('nl-nl', u'Nederlands (Nederland)'),  # Dutch (Netherlands)
    ('pl', u'Polski'),  # Polish
    ('pt-br', u'Português (Brasil)'),  # Portuguese (Brazil)
    ('pt-pt', u'Português (Portugal)'),  # Portuguese (Portugal)
    ('ru', u'Русский'),  # Russian
    ('si', u'සිංහල'),  # Sinhala
    ('sk', u'Slovenčina'),  # Slovak
    ('sl', u'Slovenščina'),  # Slovenian
    ('th', u'ไทย'),  # Thai
    ('tr-tr', u'Türkçe (Türkiye)'),  # Turkish (Turkey)
    ('uk', u'Українська'),  # Uknranian
    ('vi', u'Tiếng Việt'),  # Vietnamese
    ('zh-cn', u'大陆简体'),  # Chinese (China)
    ('zh-tw', u'台灣正體'),  # Chinese (Taiwan)
)

LANGUAGE_DICT = dict(LANGUAGES)

USE_I18N = True
USE_L10N = True

# Localization strings (e.g. django.po) are under this directory
LOCALE_PATHS = (REPO_ROOT + '/conf/locale',)  # edx-platform/conf/locale/
# Messages
MESSAGE_STORAGE = 'django.contrib.messages.storage.session.SessionStorage'

#################################### GITHUB #######################################
# gitreload is used in LMS-workflow to pull content from github
# gitreload requests are only allowed from these IP addresses, which are
# the advertised public IPs of the github WebHook servers.
# These are listed, eg at https://github.com/edx/edx-platform/admin/hooks

ALLOWED_GITRELOAD_IPS = ['207.97.227.253', '50.57.128.197', '108.171.174.178']

#################################### AWS #######################################
# S3BotoStorage insists on a timeout for uploaded assets. We should make it
# permanent instead, but rather than trying to figure out exactly where that
# setting is, I'm just bumping the expiration time to something absurd (100
# years). This is only used if DEFAULT_FILE_STORAGE is overriden to use S3
# in the global settings.py
AWS_QUERYSTRING_EXPIRE = 10 * 365 * 24 * 60 * 60  # 10 years

################################# SIMPLEWIKI ###################################
SIMPLE_WIKI_REQUIRE_LOGIN_EDIT = True
SIMPLE_WIKI_REQUIRE_LOGIN_VIEW = False

################################# WIKI ###################################
from course_wiki import settings as course_wiki_settings

WIKI_ACCOUNT_HANDLING = False
WIKI_EDITOR = 'course_wiki.editors.CodeMirror'
WIKI_SHOW_MAX_CHILDREN = 0  # We don't use the little menu that shows children of an article in the breadcrumb
WIKI_ANONYMOUS = False  # Don't allow anonymous access until the styling is figured out

WIKI_CAN_DELETE = course_wiki_settings.CAN_DELETE
WIKI_CAN_MODERATE = course_wiki_settings.CAN_MODERATE
WIKI_CAN_CHANGE_PERMISSIONS = course_wiki_settings.CAN_CHANGE_PERMISSIONS
WIKI_CAN_ASSIGN = course_wiki_settings.CAN_ASSIGN

WIKI_USE_BOOTSTRAP_SELECT_WIDGET = False
WIKI_LINK_LIVE_LOOKUPS = False
WIKI_LINK_DEFAULT_LEVEL = 2

##### Feedback submission mechanism #####
FEEDBACK_SUBMISSION_EMAIL = None

##### Zendesk #####
ZENDESK_URL = None
ZENDESK_USER = None
ZENDESK_API_KEY = None

##### shoppingcart Payment #####
PAYMENT_SUPPORT_EMAIL = 'payment@example.com'
##### Using cybersource by default #####
CC_PROCESSOR = {
    'CyberSource': {
        'SHARED_SECRET': '',
        'MERCHANT_ID': '',
        'SERIAL_NUMBER': '',
        'ORDERPAGE_VERSION': '7',
        'PURCHASE_ENDPOINT': '',
    }
}
# Setting for PAID_COURSE_REGISTRATION, DOES NOT AFFECT VERIFIED STUDENTS
PAID_COURSE_REGISTRATION_CURRENCY = ['usd', '$']

# Members of this group are allowed to generate payment reports
PAYMENT_REPORT_GENERATOR_GROUP = 'shoppingcart_report_access'

################################# open ended grading config  #####################

#By setting up the default settings with an incorrect user name and password,
# will get an error when attempting to connect
OPEN_ENDED_GRADING_INTERFACE = {
    'url': 'http://example.com/peer_grading',
    'username': 'incorrect_user',
    'password': 'incorrect_pass',
    'staff_grading': 'staff_grading',
    'peer_grading': 'peer_grading',
    'grading_controller': 'grading_controller'
}

# Used for testing, debugging peer grading
MOCK_PEER_GRADING = False

# Used for testing, debugging staff grading
MOCK_STAFF_GRADING = False

################################# Jasmine ###################################
JASMINE_TEST_DIRECTORY = PROJECT_ROOT + '/static/coffee'

################################# Waffle ###################################

# Name prepended to cookies set by Waffle
WAFFLE_COOKIE = "waffle_flag_%s"

# Two weeks (in sec)
WAFFLE_MAX_AGE = 1209600

################################# Middleware ###################################
# List of finder classes that know how to find static files in
# various locations.
STATICFILES_FINDERS = (
    'staticfiles.finders.FileSystemFinder',
    'staticfiles.finders.AppDirectoriesFinder',
    'pipeline.finders.PipelineFinder',
)

# List of callables that know how to import templates from various sources.
TEMPLATE_LOADERS = (
    'edxmako.makoloader.MakoFilesystemLoader',
    'edxmako.makoloader.MakoAppDirectoriesLoader',

    # 'django.template.loaders.filesystem.Loader',
    # 'django.template.loaders.app_directories.Loader',

)

MIDDLEWARE_CLASSES = (
    'request_cache.middleware.RequestCache',
    'microsite_configuration.middleware.MicrositeMiddleware',
    'django_comment_client.middleware.AjaxExceptionMiddleware',
    'django.middleware.common.CommonMiddleware',
    'django.contrib.sessions.middleware.SessionMiddleware',

    # Instead of AuthenticationMiddleware, we use a cached backed version
    #'django.contrib.auth.middleware.AuthenticationMiddleware',
    'cache_toolbox.middleware.CacheBackedAuthenticationMiddleware',
    'student.middleware.UserStandingMiddleware',
    'contentserver.middleware.StaticContentServer',
    'crum.CurrentRequestUserMiddleware',

    # Adds user tags to tracking events
    # Must go before TrackMiddleware, to get the context set up
    'user_api.middleware.UserTagsEventContextMiddleware',

    'django.contrib.messages.middleware.MessageMiddleware',
    'track.middleware.TrackMiddleware',
    'django.middleware.csrf.CsrfViewMiddleware',
    'splash.middleware.SplashMiddleware',

    'course_wiki.course_nav.Middleware',

    # Allows us to dark-launch particular languages
    'dark_lang.middleware.DarkLangMiddleware',
    'embargo.middleware.EmbargoMiddleware',

    # Allows us to set user preferences
    # should be after DarkLangMiddleware
    'lang_pref.middleware.LanguagePreferenceMiddleware',

    # Detects user-requested locale from 'accept-language' header in http request
    'django.middleware.locale.LocaleMiddleware',

    'django.middleware.transaction.TransactionMiddleware',
    # 'debug_toolbar.middleware.DebugToolbarMiddleware',

    'django_comment_client.utils.ViewNameMiddleware',
    'codejail.django_integration.ConfigureCodeJailMiddleware',

    # catches any uncaught RateLimitExceptions and returns a 403 instead of a 500
    'ratelimitbackend.middleware.RateLimitMiddleware',
    # needs to run after locale middleware (or anything that modifies the request context)
    'edxmako.middleware.MakoMiddleware',

    # For A/B testing
    'waffle.middleware.WaffleMiddleware',

    # for expiring inactive sessions
    'session_inactivity_timeout.middleware.SessionInactivityTimeout',

    # use Django built in clickjacking protection
    'django.middleware.clickjacking.XFrameOptionsMiddleware',
)

# Clickjacking protection can be enabled by setting this to 'DENY'
X_FRAME_OPTIONS = 'ALLOW'

############################### Pipeline #######################################

STATICFILES_STORAGE = 'pipeline.storage.PipelineCachedStorage'

from rooted_paths import rooted_glob

courseware_js = (
    [
        'coffee/src/' + pth + '.js'
        for pth in ['courseware', 'histogram', 'navigation', 'time']
    ] +
    sorted(rooted_glob(PROJECT_ROOT / 'static', 'coffee/src/modules/**/*.js'))
)

main_vendor_js = [
    'js/vendor/require.js',
    'js/RequireJS-namespace-undefine.js',
    'js/vendor/json2.js',
    'js/vendor/jquery.min.js',
    'js/vendor/jquery-ui.min.js',
    'js/vendor/jquery.cookie.js',
    'js/vendor/jquery.qtip.min.js',
    'js/vendor/swfobject/swfobject.js',
    'js/vendor/jquery.ba-bbq.min.js',
    'js/vendor/ova/annotator-full.js',
    'js/vendor/ova/video.dev.js',
    'js/vendor/ova/vjs.youtube.js',
    'js/vendor/ova/rangeslider.js',
    'js/vendor/ova/share-annotator.js',
    'js/vendor/ova/tinymce.min.js',
    'js/vendor/ova/richText-annotator.js',
    'js/vendor/ova/reply-annotator.js',
    'js/vendor/ova/tags-annotator.js',
    'js/vendor/ova/flagging-annotator.js',
    'js/vendor/ova/jquery-Watch.js',
    'js/vendor/ova/ova.js',
    'js/vendor/ova/catch/js/catch.js',
    'js/vendor/ova/catch/js/handlebars-1.1.2.js',
    'js/vendor/URI.min.js',
]

discussion_js = sorted(rooted_glob(COMMON_ROOT / 'static', 'coffee/src/discussion/**/*.js'))
staff_grading_js = sorted(rooted_glob(PROJECT_ROOT / 'static', 'coffee/src/staff_grading/**/*.js'))
open_ended_js = sorted(rooted_glob(PROJECT_ROOT / 'static', 'coffee/src/open_ended/**/*.js'))
notes_js = sorted(rooted_glob(PROJECT_ROOT / 'static', 'coffee/src/notes/**/*.js'))
instructor_dash_js = sorted(rooted_glob(PROJECT_ROOT / 'static', 'coffee/src/instructor_dashboard/**/*.js'))

PIPELINE_CSS = {
    'style-vendor': {
        'source_filenames': [
            'css/vendor/font-awesome.css',
            'css/vendor/jquery.qtip.min.css',
            'css/vendor/responsive-carousel/responsive-carousel.css',
            'css/vendor/responsive-carousel/responsive-carousel.slide.css',
            'css/vendor/ova/edx-annotator.css',
            'css/vendor/ova/annotator.css',
            'css/vendor/ova/video-js.min.css',
            'css/vendor/ova/rangeslider.css',
            'css/vendor/ova/share-annotator.css',
            'css/vendor/ova/richText-annotator.css',
            'css/vendor/ova/tags-annotator.css',
            'css/vendor/ova/flagging-annotator.css',
            'css/vendor/ova/ova.css',
            'js/vendor/ova/catch/css/main.css'
        ],
        'output_filename': 'css/lms-style-vendor.css',
    },
    'style-app': {
        'source_filenames': [
            'sass/application.css',
            'sass/ie.css'
        ],
        'output_filename': 'css/lms-style-app.css',
    },
    'style-app-extend1': {
        'source_filenames': [
            'sass/application-extend1.css',
        ],
        'output_filename': 'css/lms-style-app-extend1.css',
    },
    'style-app-extend2': {
        'source_filenames': [
            'sass/application-extend2.css',
        ],
        'output_filename': 'css/lms-style-app-extend2.css',
    },
    'style-course-vendor': {
        'source_filenames': [
            'js/vendor/CodeMirror/codemirror.css',
            'css/vendor/jquery.treeview.css',
            'css/vendor/ui-lightness/jquery-ui-1.8.22.custom.css',
        ],
        'output_filename': 'css/lms-style-course-vendor.css',
    },
    'style-course': {
        'source_filenames': [
            'sass/course.css',
            'xmodule/modules.css',
        ],
        'output_filename': 'css/lms-style-course.css',
    },
}


common_js = set(rooted_glob(COMMON_ROOT / 'static', 'coffee/src/**/*.js')) - set(courseware_js + discussion_js + staff_grading_js + open_ended_js + notes_js + instructor_dash_js)
project_js = set(rooted_glob(PROJECT_ROOT / 'static', 'coffee/src/**/*.js')) - set(courseware_js + discussion_js + staff_grading_js + open_ended_js + notes_js + instructor_dash_js)



# test_order: Determines the position of this chunk of javascript on
# the jasmine test page
PIPELINE_JS = {
    'application': {

        # Application will contain all paths not in courseware_only_js
        'source_filenames': sorted(common_js) + sorted(project_js) + [
            'js/form.ext.js',
            'js/my_courses_dropdown.js',
            'js/toggle_login_modal.js',
            'js/sticky_filter.js',
            'js/query-params.js',
            'js/src/utility.js',
            'js/src/accessibility_tools.js',
        ],
        'output_filename': 'js/lms-application.js',

        'test_order': 1,
    },
    'courseware': {
        'source_filenames': courseware_js,
        'output_filename': 'js/lms-courseware.js',
        'test_order': 2,
    },
    'main_vendor': {
        'source_filenames': main_vendor_js,
        'output_filename': 'js/lms-main_vendor.js',
        'test_order': 0,
    },
    'module-descriptor-js': {
        'source_filenames': rooted_glob(COMMON_ROOT / 'static/', 'xmodule/descriptors/js/*.js'),
        'output_filename': 'js/lms-module-descriptors.js',
        'test_order': 8,
    },
    'module-js': {
        'source_filenames': rooted_glob(COMMON_ROOT / 'static', 'xmodule/modules/js/*.js'),
        'output_filename': 'js/lms-modules.js',
        'test_order': 3,
    },
    'discussion': {
        'source_filenames': discussion_js,
        'output_filename': 'js/discussion.js',
        'test_order': 4,
    },
    'staff_grading': {
        'source_filenames': staff_grading_js,
        'output_filename': 'js/staff_grading.js',
        'test_order': 5,
    },
    'open_ended': {
        'source_filenames': open_ended_js,
        'output_filename': 'js/open_ended.js',
        'test_order': 6,
    },
    'notes': {
        'source_filenames': notes_js,
        'output_filename': 'js/notes.js',
        'test_order': 7
    },
    'instructor_dash': {
        'source_filenames': instructor_dash_js,
        'output_filename': 'js/instructor_dash.js',
        'test_order': 9,
    },
}

PIPELINE_DISABLE_WRAPPER = True

# Compile all coffee files in course data directories if they are out of date.
# TODO: Remove this once we move data into Mongo. This is only temporary while
# course data directories are still in use.
if os.path.isdir(DATA_DIR):
    for course_dir in os.listdir(DATA_DIR):
        js_dir = DATA_DIR / course_dir / "js"
        if not os.path.isdir(js_dir):
            continue
        for filename in os.listdir(js_dir):
            if filename.endswith('coffee'):
                new_filename = os.path.splitext(filename)[0] + ".js"
                if os.path.exists(js_dir / new_filename):
                    coffee_timestamp = os.stat(js_dir / filename).st_mtime
                    js_timestamp = os.stat(js_dir / new_filename).st_mtime
                    if coffee_timestamp <= js_timestamp:
                        continue
                os.system("rm %s" % (js_dir / new_filename))
                os.system("coffee -c %s" % (js_dir / filename))


PIPELINE_CSS_COMPRESSOR = None
PIPELINE_JS_COMPRESSOR = None

STATICFILES_IGNORE_PATTERNS = (
    "sass/*",
    "coffee/*",

    # Symlinks used by js-test-tool
    "xmodule_js",
    "common_static",
)

PIPELINE_YUI_BINARY = 'yui-compressor'

# Setting that will only affect the edX version of django-pipeline until our changes are merged upstream
PIPELINE_COMPILE_INPLACE = True

################################# CELERY ######################################

# Message configuration

CELERY_TASK_SERIALIZER = 'json'
CELERY_RESULT_SERIALIZER = 'json'

CELERY_MESSAGE_COMPRESSION = 'gzip'

# Results configuration

CELERY_IGNORE_RESULT = False
CELERY_STORE_ERRORS_EVEN_IF_IGNORED = True

# Events configuration

CELERY_TRACK_STARTED = True

CELERY_SEND_EVENTS = True
CELERY_SEND_TASK_SENT_EVENT = True

# Exchange configuration

CELERY_DEFAULT_EXCHANGE = 'edx.core'
CELERY_DEFAULT_EXCHANGE_TYPE = 'direct'

# Queues configuration

HIGH_PRIORITY_QUEUE = 'edx.core.high'
DEFAULT_PRIORITY_QUEUE = 'edx.core.default'
LOW_PRIORITY_QUEUE = 'edx.core.low'
HIGH_MEM_QUEUE = 'edx.core.high_mem'

CELERY_QUEUE_HA_POLICY = 'all'

CELERY_CREATE_MISSING_QUEUES = True

CELERY_DEFAULT_QUEUE = DEFAULT_PRIORITY_QUEUE
CELERY_DEFAULT_ROUTING_KEY = DEFAULT_PRIORITY_QUEUE

CELERY_QUEUES = {
    HIGH_PRIORITY_QUEUE: {},
    LOW_PRIORITY_QUEUE: {},
    DEFAULT_PRIORITY_QUEUE: {},
    HIGH_MEM_QUEUE: {},
}

# let logging work as configured:
CELERYD_HIJACK_ROOT_LOGGER = False

################################ Bulk Email ###################################

# Suffix used to construct 'from' email address for bulk emails.
# A course-specific identifier is prepended.
BULK_EMAIL_DEFAULT_FROM_EMAIL = 'no-reply@example.com'

# Parameters for breaking down course enrollment into subtasks.
BULK_EMAIL_EMAILS_PER_TASK = 100
BULK_EMAIL_EMAILS_PER_QUERY = 1000

# Initial delay used for retrying tasks.  Additional retries use
# longer delays.  Value is in seconds.
BULK_EMAIL_DEFAULT_RETRY_DELAY = 30

# Maximum number of retries per task for errors that are not related
# to throttling.
BULK_EMAIL_MAX_RETRIES = 5

# Maximum number of retries per task for errors that are related to
# throttling.  If this is not set, then there is no cap on such retries.
BULK_EMAIL_INFINITE_RETRY_CAP = 1000

# We want Bulk Email running on the high-priority queue, so we define the
# routing key that points to it.  At the moment, the name is the same.
BULK_EMAIL_ROUTING_KEY = HIGH_PRIORITY_QUEUE

# Flag to indicate if individual email addresses should be logged as they are sent
# a bulk email message.
BULK_EMAIL_LOG_SENT_EMAILS = False

# Delay in seconds to sleep between individual mail messages being sent,
# when a bulk email task is retried for rate-related reasons.  Choose this
# value depending on the number of workers that might be sending email in
# parallel, and what the SES rate is.
BULK_EMAIL_RETRY_DELAY_BETWEEN_SENDS = 0.02


############################## Video ##########################################

# URL to test YouTube availability
YOUTUBE_TEST_URL = 'https://gdata.youtube.com/feeds/api/videos/'


################################### APPS ######################################
INSTALLED_APPS = (
    # Standard ones that are always installed...
    'django.contrib.auth',
    'django.contrib.contenttypes',
    'django.contrib.humanize',
    'django.contrib.messages',
    'django.contrib.sessions',
    'django.contrib.sites',
    'djcelery',
    'south',

    # Database-backed configuration
    'config_models',

    # Monitor the status of services
    'service_status',

    # For asset pipelining
    'edxmako',
    'pipeline',
    'staticfiles',
    'static_replace',

    # Our courseware
    'circuit',
    'courseware',
    'lms.lib.perfstats',
    'student',
    'static_template_view',
    'staticbook',
    'track',
    'eventtracking.django',
    'util',
    'certificates',
    'dashboard',
    'instructor',
    'instructor_task',
    'open_ended_grading',
    'psychometrics',
    'licenses',
    'course_groups',
    'bulk_email',

    # External auth (OpenID, shib)
    'external_auth',
    'django_openid_auth',

    # For the wiki
    'wiki',  # The new django-wiki from benjaoming
    'django_notify',
    'course_wiki',  # Our customizations
    'mptt',
    'sekizai',
    #'wiki.plugins.attachments',
    'wiki.plugins.links',
    'wiki.plugins.notifications',
    'course_wiki.plugins.markdownedx',

    # Foldit integration
    'foldit',

    # For A/B testing
    'waffle',

    # For testing
    'django.contrib.admin',  # only used in DEBUG mode
    'django_nose',
    'debug',

    # Discussion forums
    'django_comment_client',
    'django_comment_common',
    'notes',

    # Splash screen
    'splash',

    # Monitoring
    'datadog',

    # User API
    'rest_framework',
    'user_api',

    # Shopping cart
    'shoppingcart',

    # Notification preferences setting
    'notification_prefs',

    # Different Course Modes
    'course_modes',

    # Student Identity Verification
    'verify_student',

    # Dark-launching languages
    'dark_lang',

    # Microsite configuration
    'microsite_configuration',

    # Student Identity Reverification
    'reverification',

    'embargo',
)

######################### MARKETING SITE ###############################
EDXMKTG_COOKIE_NAME = 'edxloggedin'
MKTG_URLS = {}
MKTG_URL_LINK_MAP = {
    'ABOUT': 'about_edx',
    'CONTACT': 'contact',
    'FAQ': 'help_edx',
    'COURSES': 'courses',
    'ROOT': 'root',
    'TOS': 'tos',
    'HONOR': 'honor',
    'PRIVACY': 'privacy_edx',
    'JOBS': 'jobs',
    'PRESS': 'press',

    # Verified Certificates
    'WHAT_IS_VERIFIED_CERT': 'verified-certificate',
}


################# Student Verification #################
VERIFY_STUDENT = {
    "DAYS_GOOD_FOR": 365,  # How many days is a verficiation good for?
}

### This enables the Metrics tab for the Instructor dashboard ###########
FEATURES['CLASS_DASHBOARD'] = False
if FEATURES.get('CLASS_DASHBOARD'):
    INSTALLED_APPS += ('class_dashboard',)

######################## CAS authentication ###########################

if FEATURES.get('AUTH_USE_CAS'):
    CAS_SERVER_URL = 'https://provide_your_cas_url_here'
    AUTHENTICATION_BACKENDS = (
        'django.contrib.auth.backends.ModelBackend',
        'django_cas.backends.CASBackend',
    )
    INSTALLED_APPS += ('django_cas',)
    MIDDLEWARE_CLASSES += ('django_cas.middleware.CASMiddleware',)

###################### Registration ##################################

# For each of the fields, give one of the following values:
# - 'required': to display the field, and make it mandatory
# - 'optional': to display the field, and make it non-mandatory
# - 'hidden': to not display the field

REGISTRATION_EXTRA_FIELDS = {
    'level_of_education': 'optional',
    'gender': 'optional',
    'year_of_birth': 'optional',
    'mailing_address': 'optional',
    'goals': 'optional',
    'honor_code': 'required',
    'city': 'hidden',
    'country': 'hidden',
}

########################## CERTIFICATE NAME ########################
CERT_NAME_SHORT = "Certificate"
CERT_NAME_LONG = "Certificate of Achievement"

###################### Grade Downloads ######################
GRADES_DOWNLOAD_ROUTING_KEY = HIGH_MEM_QUEUE

GRADES_DOWNLOAD = {
    'STORAGE_TYPE': 'localfs',
    'BUCKET': 'edx-grades',
    'ROOT_PATH': '/tmp/edx-s3/grades',
}

#### PASSWORD POLICY SETTINGS #####

PASSWORD_MIN_LENGTH = None
PASSWORD_MAX_LENGTH = None
PASSWORD_COMPLEXITY = {}
PASSWORD_DICTIONARY_EDIT_DISTANCE_THRESHOLD = None
PASSWORD_DICTIONARY = []

##################### LinkedIn #####################
INSTALLED_APPS += ('django_openid_auth',)


############################ LinkedIn Integration #############################
INSTALLED_APPS += ('linkedin',)
LINKEDIN_API = {
    'EMAIL_WHITELIST': [],
    'COMPANY_ID': '2746406',
}


##### ACCOUNT LOCKOUT DEFAULT PARAMETERS #####
MAX_FAILED_LOGIN_ATTEMPTS_ALLOWED = 5
MAX_FAILED_LOGIN_ATTEMPTS_LOCKOUT_PERIOD_SECS = 15 * 60


##### LMS DEADLINE DISPLAY TIME_ZONE #######
TIME_ZONE_DISPLAYED_FOR_DEADLINES = 'UTC'


# Source:
# http://loc.gov/standards/iso639-2/ISO-639-2_utf-8.txt according to http://en.wikipedia.org/wiki/ISO_639-1
ALL_LANGUAGES = (
    [u"aa", u"Afar"],
    [u"ab", u"Abkhazian"],
    [u"af", u"Afrikaans"],
    [u"ak", u"Akan"],
    [u"sq", u"Albanian"],
    [u"am", u"Amharic"],
    [u"ar", u"Arabic"],
    [u"an", u"Aragonese"],
    [u"hy", u"Armenian"],
    [u"as", u"Assamese"],
    [u"av", u"Avaric"],
    [u"ae", u"Avestan"],
    [u"ay", u"Aymara"],
    [u"az", u"Azerbaijani"],
    [u"ba", u"Bashkir"],
    [u"bm", u"Bambara"],
    [u"eu", u"Basque"],
    [u"be", u"Belarusian"],
    [u"bn", u"Bengali"],
    [u"bh", u"Bihari languages"],
    [u"bi", u"Bislama"],
    [u"bs", u"Bosnian"],
    [u"br", u"Breton"],
    [u"bg", u"Bulgarian"],
    [u"my", u"Burmese"],
    [u"ca", u"Catalan; Valencian"],
    [u"ch", u"Chamorro"],
    [u"ce", u"Chechen"],
    [u"zh", u"Chinese"],
    [u"cu", u"Church Slavic; Old Slavonic; Church Slavonic; Old Bulgarian; Old Church Slavonic"],
    [u"cv", u"Chuvash"],
    [u"kw", u"Cornish"],
    [u"co", u"Corsican"],
    [u"cr", u"Cree"],
    [u"cs", u"Czech"],
    [u"da", u"Danish"],
    [u"dv", u"Divehi; Dhivehi; Maldivian"],
    [u"nl", u"Dutch; Flemish"],
    [u"dz", u"Dzongkha"],
    [u"en", u"English"],
    [u"eo", u"Esperanto"],
    [u"et", u"Estonian"],
    [u"ee", u"Ewe"],
    [u"fo", u"Faroese"],
    [u"fj", u"Fijian"],
    [u"fi", u"Finnish"],
    [u"fr", u"French"],
    [u"fy", u"Western Frisian"],
    [u"ff", u"Fulah"],
    [u"ka", u"Georgian"],
    [u"de", u"German"],
    [u"gd", u"Gaelic; Scottish Gaelic"],
    [u"ga", u"Irish"],
    [u"gl", u"Galician"],
    [u"gv", u"Manx"],
    [u"el", u"Greek, Modern (1453-)"],
    [u"gn", u"Guarani"],
    [u"gu", u"Gujarati"],
    [u"ht", u"Haitian; Haitian Creole"],
    [u"ha", u"Hausa"],
    [u"he", u"Hebrew"],
    [u"hz", u"Herero"],
    [u"hi", u"Hindi"],
    [u"ho", u"Hiri Motu"],
    [u"hr", u"Croatian"],
    [u"hu", u"Hungarian"],
    [u"ig", u"Igbo"],
    [u"is", u"Icelandic"],
    [u"io", u"Ido"],
    [u"ii", u"Sichuan Yi; Nuosu"],
    [u"iu", u"Inuktitut"],
    [u"ie", u"Interlingue; Occidental"],
    [u"ia", u"Interlingua (International Auxiliary Language Association)"],
    [u"id", u"Indonesian"],
    [u"ik", u"Inupiaq"],
    [u"it", u"Italian"],
    [u"jv", u"Javanese"],
    [u"ja", u"Japanese"],
    [u"kl", u"Kalaallisut; Greenlandic"],
    [u"kn", u"Kannada"],
    [u"ks", u"Kashmiri"],
    [u"kr", u"Kanuri"],
    [u"kk", u"Kazakh"],
    [u"km", u"Central Khmer"],
    [u"ki", u"Kikuyu; Gikuyu"],
    [u"rw", u"Kinyarwanda"],
    [u"ky", u"Kirghiz; Kyrgyz"],
    [u"kv", u"Komi"],
    [u"kg", u"Kongo"],
    [u"ko", u"Korean"],
    [u"kj", u"Kuanyama; Kwanyama"],
    [u"ku", u"Kurdish"],
    [u"lo", u"Lao"],
    [u"la", u"Latin"],
    [u"lv", u"Latvian"],
    [u"li", u"Limburgan; Limburger; Limburgish"],
    [u"ln", u"Lingala"],
    [u"lt", u"Lithuanian"],
    [u"lb", u"Luxembourgish; Letzeburgesch"],
    [u"lu", u"Luba-Katanga"],
    [u"lg", u"Ganda"],
    [u"mk", u"Macedonian"],
    [u"mh", u"Marshallese"],
    [u"ml", u"Malayalam"],
    [u"mi", u"Maori"],
    [u"mr", u"Marathi"],
    [u"ms", u"Malay"],
    [u"mg", u"Malagasy"],
    [u"mt", u"Maltese"],
    [u"mn", u"Mongolian"],
    [u"na", u"Nauru"],
    [u"nv", u"Navajo; Navaho"],
    [u"nr", u"Ndebele, South; South Ndebele"],
    [u"nd", u"Ndebele, North; North Ndebele"],
    [u"ng", u"Ndonga"],
    [u"ne", u"Nepali"],
    [u"nn", u"Norwegian Nynorsk; Nynorsk, Norwegian"],
    [u"nb", u"Bokmål, Norwegian; Norwegian Bokmål"],
    [u"no", u"Norwegian"],
    [u"ny", u"Chichewa; Chewa; Nyanja"],
    [u"oc", u"Occitan (post 1500); Provençal"],
    [u"oj", u"Ojibwa"],
    [u"or", u"Oriya"],
    [u"om", u"Oromo"],
    [u"os", u"Ossetian; Ossetic"],
    [u"pa", u"Panjabi; Punjabi"],
    [u"fa", u"Persian"],
    [u"pi", u"Pali"],
    [u"pl", u"Polish"],
    [u"pt", u"Portuguese"],
    [u"ps", u"Pushto; Pashto"],
    [u"qu", u"Quechua"],
    [u"rm", u"Romansh"],
    [u"ro", u"Romanian; Moldavian; Moldovan"],
    [u"rn", u"Rundi"],
    [u"ru", u"Russian"],
    [u"sg", u"Sango"],
    [u"sa", u"Sanskrit"],
    [u"si", u"Sinhala; Sinhalese"],
    [u"sk", u"Slovak"],
    [u"sl", u"Slovenian"],
    [u"se", u"Northern Sami"],
    [u"sm", u"Samoan"],
    [u"sn", u"Shona"],
    [u"sd", u"Sindhi"],
    [u"so", u"Somali"],
    [u"st", u"Sotho, Southern"],
    [u"es", u"Spanish; Castilian"],
    [u"sc", u"Sardinian"],
    [u"sr", u"Serbian"],
    [u"ss", u"Swati"],
    [u"su", u"Sundanese"],
    [u"sw", u"Swahili"],
    [u"sv", u"Swedish"],
    [u"ty", u"Tahitian"],
    [u"ta", u"Tamil"],
    [u"tt", u"Tatar"],
    [u"te", u"Telugu"],
    [u"tg", u"Tajik"],
    [u"tl", u"Tagalog"],
    [u"th", u"Thai"],
    [u"bo", u"Tibetan"],
    [u"ti", u"Tigrinya"],
    [u"to", u"Tonga (Tonga Islands)"],
    [u"tn", u"Tswana"],
    [u"ts", u"Tsonga"],
    [u"tk", u"Turkmen"],
    [u"tr", u"Turkish"],
    [u"tw", u"Twi"],
    [u"ug", u"Uighur; Uyghur"],
    [u"uk", u"Ukrainian"],
    [u"ur", u"Urdu"],
    [u"uz", u"Uzbek"],
    [u"ve", u"Venda"],
    [u"vi", u"Vietnamese"],
    [u"vo", u"Volapük"],
    [u"cy", u"Welsh"],
    [u"wa", u"Walloon"],
    [u"wo", u"Wolof"],
    [u"xh", u"Xhosa"],
    [u"yi", u"Yiddish"],
    [u"yo", u"Yoruba"],
    [u"za", u"Zhuang; Chuang"],
    [u"zu", u"Zulu"]
)


### Apps only installed in some instances
<<<<<<< HEAD

OPTIONAL_APPS = (
    'edx_jsdraw',
    'mentoring',
)

for app_name in OPTIONAL_APPS:
    # First attempt to only find the module rather than actually importing it,
    # to avoid circular references - only try to import if it can't be found
    # by find_module, which doesn't work with import hooks
    try:
        imp.find_module(app_name)
    except ImportError:
        try:
            __import__(app_name)
        except ImportError:
            continue
    INSTALLED_APPS += (app_name,)

# Stub for third_party_auth options.
# See common/djangoapps/third_party_auth/settings.py for configuration details.
THIRD_PARTY_AUTH = {}
=======

OPTIONAL_APPS = (
    'edx_jsdraw',
    'mentoring',
)

for app_name in OPTIONAL_APPS:
    # First attempt to only find the module rather than actually importing it,
    # to avoid circular references - only try to import if it can't be found
    # by find_module, which doesn't work with import hooks
    try:
        imp.find_module(app_name)
    except ImportError:
        try:
            __import__(app_name)
        except ImportError:
            continue
    INSTALLED_APPS += (app_name,)
>>>>>>> 603a97fa
<|MERGE_RESOLUTION|>--- conflicted
+++ resolved
@@ -436,12 +436,8 @@
 
 # Import after sys.path fixup
 from xmodule.modulestore.inheritance import InheritanceMixin
-<<<<<<< HEAD
 from xmodule.modulestore import prefer_xmodules
 from xmodule.x_module import XModuleMixin
-=======
-from xmodule.x_module import XModuleMixin, prefer_xmodules
->>>>>>> 603a97fa
 
 # This should be moved into an XBlock Runtime/Application object
 # once the responsibility of XBlock creation is moved out of modulestore - cpennington
@@ -1469,8 +1465,6 @@
 
 
 ### Apps only installed in some instances
-<<<<<<< HEAD
-
 OPTIONAL_APPS = (
     'edx_jsdraw',
     'mentoring',
@@ -1491,24 +1485,4 @@
 
 # Stub for third_party_auth options.
 # See common/djangoapps/third_party_auth/settings.py for configuration details.
-THIRD_PARTY_AUTH = {}
-=======
-
-OPTIONAL_APPS = (
-    'edx_jsdraw',
-    'mentoring',
-)
-
-for app_name in OPTIONAL_APPS:
-    # First attempt to only find the module rather than actually importing it,
-    # to avoid circular references - only try to import if it can't be found
-    # by find_module, which doesn't work with import hooks
-    try:
-        imp.find_module(app_name)
-    except ImportError:
-        try:
-            __import__(app_name)
-        except ImportError:
-            continue
-    INSTALLED_APPS += (app_name,)
->>>>>>> 603a97fa
+THIRD_PARTY_AUTH = {}